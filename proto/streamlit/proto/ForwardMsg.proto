/**!
 * Copyright (c) Streamlit Inc. (2018-2022) Snowflake Inc. (2022-2024)
 *
 * Licensed under the Apache License, Version 2.0 (the "License");
 * you may not use this file except in compliance with the License.
 * You may obtain a copy of the License at
 *
 *     http://www.apache.org/licenses/LICENSE-2.0
 *
 * Unless required by applicable law or agreed to in writing, software
 * distributed under the License is distributed on an "AS IS" BASIS,
 * WITHOUT WARRANTIES OR CONDITIONS OF ANY KIND, either express or implied.
 * See the License for the specific language governing permissions and
 * limitations under the License.
 */

syntax = "proto3";

option java_package = "com.snowflake.apps.streamlit";
option java_outer_classname = "ForwardMsgProto";

import "streamlit/proto/AutoRerun.proto";
import "streamlit/proto/Common.proto";
import "streamlit/proto/Delta.proto";
import "streamlit/proto/GitInfo.proto";
import "streamlit/proto/Navigation.proto";
import "streamlit/proto/NewSession.proto";
import "streamlit/proto/PageConfig.proto";
import "streamlit/proto/PageInfo.proto";
import "streamlit/proto/PageProfile.proto";
import "streamlit/proto/PageNotFound.proto";
import "streamlit/proto/PagesChanged.proto";
import "streamlit/proto/ParentMessage.proto";
import "streamlit/proto/SessionEvent.proto";
import "streamlit/proto/SessionStatus.proto";

// A message sent from Proxy to the browser
message ForwardMsg {
  // A hash that uniquely identifies this ForwardMsg, for caching.
  string hash = 1;

  // Contains 'non-payload' ForwardMsg data that isn't cached for the purposes
  // of ForwardMsg de-duping.
  ForwardMsgMetadata metadata = 2;

  // Values for the 'script_finished` type
  enum ScriptFinishedStatus {
    // The script compiled and ran.
    FINISHED_SUCCESSFULLY = 0;

    // The script failed to compile
    FINISHED_WITH_COMPILE_ERROR = 1;

    // Script was interrupted by rerun
    FINISHED_EARLY_FOR_RERUN = 2;

    // A fragment of the script ran successfully.
    FINISHED_FRAGMENT_RUN_SUCCESSFULLY = 3;
  }

  oneof type {
    // App lifecycle messages.
    NewSession new_session = 4;
    Delta delta = 5;
    PageInfo page_info_changed = 12;
    PageConfig page_config_changed = 13;
    ScriptFinishedStatus script_finished = 6;
    GitInfo git_info_changed = 14;
    PageProfile page_profile = 18;

    // Status change and event messages.
    SessionStatus session_status_changed = 9;
    SessionEvent session_event = 10;

    // Other messages.
    PageNotFound page_not_found = 15;
    PagesChanged pages_changed = 16;
    Navigation navigation = 21;
    PageRun page_run = 22;
    FileURLsResponse file_urls_response = 19;
    AutoRerun auto_rerun = 21;

    // Platform - message to host
    ParentMessage parent_message = 20;

    // A reference to a ForwardMsg that has already been delivered.
    // The client should substitute the message with the given hash
    // for this one. If the client does not have the referenced message
    // in its cache, it can retrieve it from the server.
    string ref_hash = 11;
  }

  // The ID of the last BackMsg that we received before sending this
  // ForwardMsg. As its name suggests, this field should only be used for
  // testing.
  string debug_last_backmsg_id = 17;

  reserved 7, 8;
<<<<<<< HEAD
  // Next: 23
=======
  // Next: 22
>>>>>>> 766bc5ab
}

// ForwardMsgMetadata contains all data that does _not_ get hashed (or cached)
// in our ForwardMsgCache. (That is, when we cache a ForwardMsg, we clear its
// metadata field first.) This allows us to, e.g., have a large unchanging
// dataframe appear in different places across multiple reruns - or even appear
// multiple times in a single run - and only send its dataframe bytes once.
message ForwardMsgMetadata {
  // If this is set, the server will have cached this message,
  // and a client that receives it should do the same.
  bool cacheable = 1;

  // The path that identifies a delta's location in the report tree.
  // Only set for Delta messages.
  repeated uint32 delta_path = 2;

  // DEPRECATED: This is not used anymore.
  ElementDimensionSpec element_dimension_spec = 3;
}

// DEPRECATED: This is not used anymore.
// Specifies the dimensions for the element
message ElementDimensionSpec {
  // width in CSS points
  uint32 width = 1;

  // height in CSS points
  uint32 height = 2;
}<|MERGE_RESOLUTION|>--- conflicted
+++ resolved
@@ -75,8 +75,8 @@
     // Other messages.
     PageNotFound page_not_found = 15;
     PagesChanged pages_changed = 16;
-    Navigation navigation = 21;
-    PageRun page_run = 22;
+    Navigation navigation = 22;
+    PageRun page_run = 23;
     FileURLsResponse file_urls_response = 19;
     AutoRerun auto_rerun = 21;
 
@@ -96,11 +96,7 @@
   string debug_last_backmsg_id = 17;
 
   reserved 7, 8;
-<<<<<<< HEAD
-  // Next: 23
-=======
-  // Next: 22
->>>>>>> 766bc5ab
+  // Next: 24
 }
 
 // ForwardMsgMetadata contains all data that does _not_ get hashed (or cached)
