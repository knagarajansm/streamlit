# Copyright (c) Streamlit Inc. (2018-2022) Snowflake Inc. (2022-2024)
#
# Licensed under the Apache License, Version 2.0 (the "License");
# you may not use this file except in compliance with the License.
# You may obtain a copy of the License at
#
#     http://www.apache.org/licenses/LICENSE-2.0
#
# Unless required by applicable law or agreed to in writing, software
# distributed under the License is distributed on an "AS IS" BASIS,
# WITHOUT WARRANTIES OR CONDITIONS OF ANY KIND, either express or implied.
# See the License for the specific language governing permissions and
# limitations under the License.

import importlib.util
import sys

import streamlit as st

lazy_loaded_modules = [
    "altair",
    "bokeh",
    "graphviz",
    "matplotlib",
    "numpy",
    "pandas",
    # Pillow is lazy-loaded, but it gets imported by plotly,
    # which we have to import in case it is installed to correctly
    # configure the Streamlit theme. So, we cannot test this here.
    # "PIL",
    "pyarrow",
<<<<<<< HEAD
    "numpy",
=======
    "pydeck",
    "rich",
    "tenacity",
    # Internal modules:
>>>>>>> 98fa8c35
    "streamlit.emojis",
    "streamlit.external",
    "streamlit.vendor.pympler",
    # Requires `server.fileWatcherType` to be configured with `none` or `poll`:
    "watchdog",
    "streamlit.watcher.event_based_path_watcher",
<<<<<<< HEAD
    "streamlit.proto.openmetrics_data_model_pb2",
    "unittest",
    # Pillow is lazy-loaded, but it gets imported by plotly,
    # which we have to import in case it is installed to correctly
    # configure the Streamlit theme. So, we cannot test this here.
    # "PIL",
=======
>>>>>>> 98fa8c35
]


for module in lazy_loaded_modules:
    if module in sys.modules:
        label = "imported"
    elif importlib.util.find_spec(module) is not None:
        label = "not loaded"
    else:
        label = "not found"

    st.write(
        f"**{module}**:",
        label,
    )


if st.button("Import lazy loaded modules"):
    for module in lazy_loaded_modules:
        __import__(module)
    st.rerun()<|MERGE_RESOLUTION|>--- conflicted
+++ resolved
@@ -29,29 +29,18 @@
     # configure the Streamlit theme. So, we cannot test this here.
     # "PIL",
     "pyarrow",
-<<<<<<< HEAD
-    "numpy",
-=======
     "pydeck",
     "rich",
     "tenacity",
+    "unittest",
     # Internal modules:
->>>>>>> 98fa8c35
     "streamlit.emojis",
     "streamlit.external",
+    "streamlit.proto.openmetrics_data_model_pb2",
     "streamlit.vendor.pympler",
     # Requires `server.fileWatcherType` to be configured with `none` or `poll`:
     "watchdog",
     "streamlit.watcher.event_based_path_watcher",
-<<<<<<< HEAD
-    "streamlit.proto.openmetrics_data_model_pb2",
-    "unittest",
-    # Pillow is lazy-loaded, but it gets imported by plotly,
-    # which we have to import in case it is installed to correctly
-    # configure the Streamlit theme. So, we cannot test this here.
-    # "PIL",
-=======
->>>>>>> 98fa8c35
 ]
 
 
