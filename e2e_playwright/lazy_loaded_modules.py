--- conflicted
+++ resolved
@@ -32,13 +32,10 @@
     "pydeck",
     "rich",
     "tenacity",
-<<<<<<< HEAD
-    "unittest",
-=======
     # toml is automatically loaded if there is a secret.toml, config.toml or
     # a local credentials.toml file.
     "toml",
->>>>>>> 53630a9c
+    "unittest",
     # Internal modules:
     "streamlit.emojis",
     "streamlit.external",
