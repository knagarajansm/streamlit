# Copyright (c) Streamlit Inc. (2018-2022) Snowflake Inc. (2022-2024)
#
# Licensed under the Apache License, Version 2.0 (the "License");
# you may not use this file except in compliance with the License.
# You may obtain a copy of the License at
#
#     http://www.apache.org/licenses/LICENSE-2.0
#
# Unless required by applicable law or agreed to in writing, software
# distributed under the License is distributed on an "AS IS" BASIS,
# WITHOUT WARRANTIES OR CONDITIONS OF ANY KIND, either express or implied.
# See the License for the specific language governing permissions and
# limitations under the License.

import os
import sys
from pathlib import Path

import setuptools
from setuptools.command.install import install

THIS_DIRECTORY = Path(__file__).parent

VERSION = "1.31.0"  # PEP-440

# IMPORTANT: We should try very hard *not* to add dependencies to Streamlit.
# And if you do add one, make the required version as general as possible:
# - Include relevant lower bound for any features we use from our dependencies
# - Always include the lower bound as >= VERSION, to keep testing min versions easy
# - And include an upper bound that's < NEXT_MAJOR_VERSION
INSTALL_REQUIRES = [
    "altair>=4.0, <6",
    "blinker>=1.0.0, <2",
    "cachetools>=4.0, <6",
    "click>=7.0, <9",
    "numpy>=1.19.3, <2",
    "packaging>=16.8, <24",
    # Lowest version with available wheel for 3.7 + amd64 + linux
    "pandas>=1.3.0, <3",
    "pillow>=7.1.0, <11",
    # Python protobuf 4.21 (the first 4.x version) is compatible with protobufs
    # generated from `protoc` >= 3.20. (`protoc` is installed separately from the Python
    # protobuf package, so this pin doesn't actually enforce a `protoc` minimum version.
    # Instead, the `protoc` min version is enforced in our Makefile.)
    "protobuf>=3.20, <5",
    # pyarrow is not semantically versioned, gets new major versions frequently, and
    # doesn't tend to break the API on major version upgrades, so we don't put an
    # upper bound on it.
    "pyarrow>=7.0",
    "requests>=2.27, <3",
    "rich>=10.14.0, <14",
    "tenacity>=8.1.0, <9",
    "toml>=0.10.1, <2",
    "typing-extensions>=4.3.0, <5",
<<<<<<< HEAD
    "validators>=0.2, <1",
=======
    "tzlocal>=1.1, <6",
>>>>>>> 60d0ee6e
    # Don't require watchdog on MacOS, since it'll fail without xcode tools.
    # Without watchdog, we fallback to a polling file watcher to check for app changes.
    "watchdog>=2.1.5; platform_system != 'Darwin'",
]

# We want to exclude some dependencies in our internal Snowpark conda distribution of
# Streamlit. These dependencies will be installed normally for both regular conda builds
# and PyPI builds (that is, for people installing streamlit using either
# `pip install streamlit` or `conda install -c conda-forge streamlit`)
SNOWPARK_CONDA_EXCLUDED_DEPENDENCIES = [
    "gitpython>=3.0.7, <4, !=3.1.19",
    "pydeck>=0.8.0b4, <1",
    # Tornado 6.0.3 was the current Tornado version when Python 3.8, our earliest supported Python version,
    # was released (Oct 14, 2019).
    "tornado>=6.0.3, <7",
]

if not os.getenv("SNOWPARK_CONDA_BUILD"):
    INSTALL_REQUIRES.extend(SNOWPARK_CONDA_EXCLUDED_DEPENDENCIES)

EXTRA_REQUIRES = {
    "snowflake": [
        "snowflake-snowpark-python>=0.9.0; python_version=='3.8'",
        "snowflake-connector-python>=2.8.0; python_version=='3.8'",
    ]
}


class VerifyVersionCommand(install):
    """Custom command to verify that the git tag matches our version"""

    description = "verify that the git tag matches our version"

    def run(self):
        tag = os.getenv("TAG")

        if tag != VERSION:
            info = "Git tag: {0} does not match the version of this app: {1}".format(
                tag, VERSION
            )
            sys.exit(info)


readme_path = THIS_DIRECTORY / ".." / "README.md"
if readme_path.exists():
    long_description = readme_path.read_text()
else:
    # In some build environments (specifically in conda), we may not have the README file
    # readily available. In these cases, just let long_description be the empty string.
    # Note that long_description isn't used at all in these build environments, so it
    # being missing isn't problematic.
    long_description = ""

setuptools.setup(
    name="streamlit",
    version=VERSION,
    description="A faster way to build and share data apps",
    long_description=long_description,
    long_description_content_type="text/markdown",
    url="https://streamlit.io",
    project_urls={
        "Source Code": "https://github.com/streamlit/streamlit",
        "Bug Tracker": "https://github.com/streamlit/streamlit/issues",
        "Release notes": "https://docs.streamlit.io/library/changelog",
        "Documentation": "https://docs.streamlit.io/",
        "Community": "https://discuss.streamlit.io/",
        "Twitter": "https://twitter.com/streamlit",
    },
    author="Snowflake Inc",
    author_email="hello@streamlit.io",
    license="Apache License 2.0",
    classifiers=[
        "Development Status :: 5 - Production/Stable",
        "Environment :: Console",
        "Environment :: Web Environment",
        "Intended Audience :: Developers",
        "Intended Audience :: Science/Research",
        "License :: OSI Approved :: Apache Software License",
        "Programming Language :: Python :: 3.8",
        "Programming Language :: Python :: 3.9",
        "Programming Language :: Python :: 3.10",
        "Programming Language :: Python :: 3.11",
        "Programming Language :: Python :: 3.12",
        "Topic :: Database :: Front-Ends",
        "Topic :: Office/Business :: Financial :: Spreadsheet",
        "Topic :: Scientific/Engineering :: Information Analysis",
        "Topic :: Scientific/Engineering :: Visualization",
        "Topic :: Software Development :: Libraries :: Application Frameworks",
        "Topic :: Software Development :: Widget Sets",
    ],
    # We exclude Python 3.9.7 from our compatible versions due to a bug in that version
    # with typing.Protocol. See https://github.com/streamlit/streamlit/issues/5140 and
    # https://bugs.python.org/issue45121
    python_requires=">=3.8, !=3.9.7",
    # PEP 561: https://mypy.readthedocs.io/en/stable/installed_packages.html
    package_data={"streamlit": ["py.typed", "hello/**/*.py"]},
    packages=setuptools.find_packages(exclude=["tests", "tests.*"]),
    # Requirements
    install_requires=INSTALL_REQUIRES,
    extras_require=EXTRA_REQUIRES,
    zip_safe=False,  # install source files not egg
    include_package_data=True,  # copy html and friends
    entry_points={"console_scripts": ["streamlit = streamlit.web.cli:main"]},
    # For Windows so that streamlit * commands work ie.
    # - streamlit version
    # - streamlit hello
    scripts=["bin/streamlit.cmd"],
    cmdclass={
        "verify": VerifyVersionCommand,
    },
)<|MERGE_RESOLUTION|>--- conflicted
+++ resolved
@@ -52,11 +52,6 @@
     "tenacity>=8.1.0, <9",
     "toml>=0.10.1, <2",
     "typing-extensions>=4.3.0, <5",
-<<<<<<< HEAD
-    "validators>=0.2, <1",
-=======
-    "tzlocal>=1.1, <6",
->>>>>>> 60d0ee6e
     # Don't require watchdog on MacOS, since it'll fail without xcode tools.
     # Without watchdog, we fallback to a polling file watcher to check for app changes.
     "watchdog>=2.1.5; platform_system != 'Darwin'",
