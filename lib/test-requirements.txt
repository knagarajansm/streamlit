# Packages used to test things users may do with Streamlit.
# As of September 21, 2022, only the latest version of Bokeh (2.4.3) is supported.
# NOTE: Python Bokeh and BokehJS versions must always match.
bokeh==2.4.3
graphviz>=0.17
matplotlib>=3.3.4
plotly>=5.3.1
seaborn>=0.11.2
watchdog>=2.1.5
# We still need numpy < 2 for our bokeh tests since
# bokeh 2.4.3 is incompatible with numpy 2.x:
numpy<2
# Use by vega-lite / altair e2e tests:
vega_datasets
# Testing infrastructure dependencies:
hypothesis>=6.17.4
parameterized
# Pinned for now because AsyncTest doesn't work with pytest 8.2.0
# https://github.com/pytest-dev/pytest/issues/12263
pytest<8.2.0
pytest-cov
requests-mock
testfixtures
requests-mock
# We pin playwright to a minor version to avoid new browser versions
# breaking our CI. But this version should be updated regularly as soon as
# new playwright versions are released.
playwright==1.44.*
pytest-playwright>=0.3.3
pixelmatch>=0.3.0
pytest-xdist
pytest-rerunfailures
pytest-github-actions-annotate-failures
<<<<<<< HEAD

# Used for testing of st.connection
sqlalchemy[mypy]>=1.4.25, <2

# Additional dataframe formats for testing:
polars
xarray
dask

# Required for testing the langchain integration
langchain>=0.2.0
langchain-community>=0.2.0
=======
>>>>>>> 363eea9f
<|MERGE_RESOLUTION|>--- conflicted
+++ resolved
@@ -31,18 +31,3 @@
 pytest-xdist
 pytest-rerunfailures
 pytest-github-actions-annotate-failures
-<<<<<<< HEAD
-
-# Used for testing of st.connection
-sqlalchemy[mypy]>=1.4.25, <2
-
-# Additional dataframe formats for testing:
-polars
-xarray
-dask
-
-# Required for testing the langchain integration
-langchain>=0.2.0
-langchain-community>=0.2.0
-=======
->>>>>>> 363eea9f
