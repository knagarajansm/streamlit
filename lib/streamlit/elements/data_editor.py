# Copyright (c) Streamlit Inc. (2018-2022) Snowflake Inc. (2022)
#
# Licensed under the Apache License, Version 2.0 (the "License");
# you may not use this file except in compliance with the License.
# You may obtain a copy of the License at
#
#     http://www.apache.org/licenses/LICENSE-2.0
#
# Unless required by applicable law or agreed to in writing, software
# distributed under the License is distributed on an "AS IS" BASIS,
# WITHOUT WARRANTIES OR CONDITIONS OF ANY KIND, either express or implied.
# See the License for the specific language governing permissions and
# limitations under the License.

from __future__ import annotations

import contextlib
import json
from dataclasses import dataclass
from typing import (
    TYPE_CHECKING,
    Any,
    Dict,
    List,
    Mapping,
    Optional,
    Set,
    Tuple,
    TypeVar,
    Union,
    cast,
    overload,
)

import pandas as pd
import pyarrow as pa
from pandas.api.types import (
    is_datetime64_any_dtype,
    is_datetime64tz_dtype,
    is_float_dtype,
    is_integer_dtype,
)
from pandas.io.formats.style import Styler
from typing_extensions import Final, Literal, TypeAlias, TypedDict

from streamlit import type_util
from streamlit.elements.arrow import marshall
from streamlit.elements.form import current_form_id
from streamlit.errors import StreamlitAPIException
from streamlit.proto.Arrow_pb2 import Arrow as ArrowProto
from streamlit.runtime.metrics_util import gather_metrics
from streamlit.runtime.scriptrunner import get_script_run_ctx
from streamlit.runtime.state import (
    WidgetArgs,
    WidgetCallback,
    WidgetKwargs,
    register_widget,
)
<<<<<<< HEAD
from streamlit.type_util import (
    DataFormat,
    DataFrameGenericAlias,
    Key,
    maybe_convert_datetime_date_edit_df,
    maybe_convert_datetime_time_edit_df,
    to_key,
)
=======
from streamlit.type_util import DataFormat, DataFrameGenericAlias, Key, is_type, to_key
>>>>>>> 1e1b2f67

if TYPE_CHECKING:
    import numpy as np

    from streamlit.delta_generator import DeltaGenerator

_INDEX_IDENTIFIER: Final = "index"

# All formats that support direct editing, meaning that these
# formats will be returned with the same type when used with data_editor.
EditableData = TypeVar(
    "EditableData",
    bound=Union[
        DataFrameGenericAlias[Any],  # covers DataFrame and Series
        Tuple[Any],
        List[Any],
        Set[Any],
        Dict[str, Any],
        # TODO(lukasmasuch): Add support for np.ndarray
        # but it is not possible with np.ndarray.
        # NDArray[Any] works, but is only available in numpy>1.20.
    ],
)


# All data types supported by the data editor.
DataTypes: TypeAlias = Union[
    pd.DataFrame,
    pd.Index,
    Styler,
    pa.Table,
    "np.ndarray[Any, np.dtype[np.float64]]",
    Tuple[Any],
    List[Any],
    Set[Any],
    Dict[str, Any],
]


class ColumnConfig(TypedDict, total=False):
    width: Optional[int]
    title: Optional[str]
    type: Optional[
        Literal[
            "text",
            "number",
            "boolean",
            "list",
            "categorical",
        ]
    ]
    hidden: Optional[bool]
    editable: Optional[bool]
    alignment: Optional[Literal["left", "center", "right"]]
    metadata: Optional[Dict[str, Any]]
    column: Optional[Union[str, int]]


class EditingState(TypedDict, total=False):
    """
    A dictionary representing the current state of the data editor.

    Attributes
    ----------
    edited_cells : Dict[str, str | int | float | bool | None]
        A dictionary of edited cells, where the key is the cell's row and
        column position (row:column), and the value is the new value of the cell.

    added_rows : List[Dict[str, str | int | float | bool | None]]
        A list of added rows, where each row is a dictionary of column position
        and the respective value.

    deleted_rows : List[int]
        A list of deleted rows, where each row is the numerical position of the deleted row.
    """

    edited_cells: Dict[str, str | int | float | bool | None]
    added_rows: List[Dict[str, str | int | float | bool | None]]
    deleted_rows: List[int]


# A mapping of column names/IDs to column configs.
ColumnConfigMapping: TypeAlias = Dict[Union[int, str], ColumnConfig]


def _marshall_column_config(
    proto: ArrowProto, columns: Optional[Dict[Union[int, str], ColumnConfig]] = None
) -> None:
    """Marshall the column config into the proto.

    Parameters
    ----------
    proto : ArrowProto
        The proto to marshall into.

    columns : Optional[ColumnConfigMapping]
        The column config to marshall.
    """
    if columns is None:
        columns = {}

    # Ignore all None values and prefix columns specified by index
    def remove_none_values(input_dict: Dict[Any, Any]) -> Dict[Any, Any]:
        new_dict = {}
        for key, val in input_dict.items():
            if isinstance(val, dict):
                val = remove_none_values(val)
            if val is not None:
                new_dict[key] = val
        return new_dict

    proto.columns = json.dumps(
        {
            (f"col:{str(k)}" if isinstance(k, int) else k): v
            for (k, v) in remove_none_values(columns).items()
        }
    )


@dataclass
class DataEditorSerde:
    """DataEditorSerde is used to serialize and deserialize the data editor state."""

    def deserialize(self, ui_value: Optional[str], widget_id: str = "") -> EditingState:
        return (  # type: ignore
            {
                "edited_cells": {},
                "added_rows": [],
                "deleted_rows": [],
            }
            if ui_value is None
            else json.loads(ui_value)
        )

    def serialize(self, editing_state: EditingState) -> str:
        return json.dumps(editing_state, default=str)


def _parse_value(value: Union[str, int, float, bool, None], orig_col) -> Any:
    """Convert a value to the correct type.
    Parameters
    ----------
    value : str | int | float | bool | None
        The value to convert.
    orig_col
        The original column in order to use infer_dtype or check .dtype
    Returns
    -------
    The converted value.
    """
    if value is None:
        return None
    if pd.api.types.infer_dtype(orig_col) == "time":
        return maybe_convert_datetime_time_edit_df(value)
    elif pd.api.types.infer_dtype(orig_col) == "date":
        return maybe_convert_datetime_date_edit_df(value)
    elif is_datetime64_any_dtype(orig_col.dtype):
        if is_datetime64tz_dtype(orig_col.dtype):
            return pd.to_datetime(value, errors="ignore")
        else:
            try:
                return pd.to_datetime(value, errors="ignore").replace(tzinfo=None)
            except:
                # default with timezone
                return pd.to_datetime(value, errors="ignore")
    elif is_integer_dtype(orig_col.dtype):
        with contextlib.suppress(ValueError):
            return int(value)
    elif is_float_dtype(orig_col.dtype):
        with contextlib.suppress(ValueError):
            return float(value)
    return value


def _apply_cell_edits(
    df: pd.DataFrame, edited_cells: Mapping[str, str | int | float | bool | None]
) -> None:
    """Apply cell edits to the provided dataframe (inplace).

    Parameters
    ----------
    df : pd.DataFrame
        The dataframe to apply the cell edits to.

    edited_cells : Dict[str, str | int | float | bool | None]
        A dictionary of cell edits. The keys are the cell ids in the format
        "row:column" and the values are the new cell values.

    """
    index_count = df.index.nlevels or 0

    for cell, value in edited_cells.items():
        row_pos, col_pos = map(int, cell.split(":"))

        if col_pos < index_count:
            # The edited cell is part of the index
            # To support multi-index in the future: use a tuple of values here
            # instead of a single value
            df.index.values[row_pos] = _parse_value(value, df.index)
        else:
            # We need to subtract the number of index levels from col_pos
            # to get the correct column position for Pandas DataFrames
            mapped_column = col_pos - index_count
            df.iat[row_pos, mapped_column] = _parse_value(
                value, df.iloc[:, mapped_column]
            )


def _apply_row_additions(df: pd.DataFrame, added_rows: List[Dict[str, Any]]) -> None:
    """Apply row additions to the provided dataframe (inplace).

    Parameters
    ----------
    df : pd.DataFrame
        The dataframe to apply the row additions to.

    added_rows : List[Dict[str, Any]]
        A list of row additions. Each row addition is a dictionary with the
        column position as key and the new cell value as value.
    """
    if not added_rows:
        return

    index_count = df.index.nlevels or 0

    # This is only used if the dataframe has a range index:
    # There seems to be a bug in older pandas versions with RangeIndex in
    # combination with loc. As a workaround, we manually track the values here:
    range_index_stop = None
    range_index_step = None
    if type(df.index) == pd.RangeIndex:
        range_index_stop = df.index.stop
        range_index_step = df.index.step

    for added_row in added_rows:
        index_value = None
        new_row: List[Any] = [None for _ in range(df.shape[1])]
        for col in added_row.keys():
            value = added_row[col]
            col_pos = int(col)
            if col_pos < index_count:
                # To support multi-index in the future: use a tuple of values here
                # instead of a single value
                index_value = _parse_value(value, df.index)
            else:
                # We need to subtract the number of index levels from the col_pos
                # to get the correct column position for Pandas DataFrames
                mapped_column = col_pos - index_count
                new_row[mapped_column] = _parse_value(value, df.iloc[:, mapped_column])
        # Append the new row to the dataframe
        if range_index_stop is not None:
            df.loc[range_index_stop, :] = new_row
            # Increment to the next range index value
            range_index_stop += range_index_step
        elif index_value is not None:
            # TODO(lukasmasuch): we are only adding rows that have a non-None index
            # value to prevent issues in the frontend component. Also, it just overwrites
            # the row in case the index value already exists in the dataframe.
            # In the future, it would be better to require users to provide unique
            # non-None values for the index with some kind of visual indications.
            df.loc[index_value, :] = new_row


def _apply_row_deletions(df: pd.DataFrame, deleted_rows: List[int]) -> None:
    """Apply row deletions to the provided dataframe (inplace).

    Parameters
    ----------
    df : pd.DataFrame
        The dataframe to apply the row deletions to.

    deleted_rows : List[int]
        A list of row numbers to delete.
    """
    # Drop rows based in numeric row positions
    df.drop(df.index[deleted_rows], inplace=True)


def _apply_dataframe_edits(df: pd.DataFrame, data_editor_state: EditingState) -> None:
    """Apply edits to the provided dataframe (inplace).

    This includes cell edits, row additions and row deletions.

    Parameters
    ----------
    df : pd.DataFrame
        The dataframe to apply the edits to.

    data_editor_state : EditingState
        The editing state of the data editor component.
    """
    if data_editor_state.get("edited_cells"):
        _apply_cell_edits(df, data_editor_state["edited_cells"])

    if data_editor_state.get("added_rows"):
        _apply_row_additions(df, data_editor_state["added_rows"])

    if data_editor_state.get("deleted_rows"):
        _apply_row_deletions(df, data_editor_state["deleted_rows"])


def _apply_data_specific_configs(
    columns_config: ColumnConfigMapping, data_df: pd.DataFrame, data_format: DataFormat
) -> None:
    """Apply data specific configurations to the provided dataframe.

    This will apply inplace changes to the dataframe and the column configurations
    depending on the data format.

    Parameters
    ----------
    columns_config : ColumnConfigMapping
        A mapping of column names/ids to column configurations.

    data_df : pd.DataFrame
        The dataframe to apply the configurations to.

    data_format : DataFormat
        The format of the data.
    """
    # Deactivate editing for columns that are not compatible with arrow
    for column_name, column_data in data_df.items():
        if type_util.is_colum_type_arrow_incompatible(column_data):
            if column_name not in columns_config:
                columns_config[column_name] = {}
            columns_config[column_name]["editable"] = False
            # Convert incompatible type to string
            data_df[column_name] = column_data.astype(str)

    # Pandas adds a range index as default to all datastructures
    # but for most of the non-pandas data objects it is unnecessary
    # to show this index to the user. Therefore, we will hide it as default.
    if data_format in [
        DataFormat.SET_OF_VALUES,
        DataFormat.TUPLE_OF_VALUES,
        DataFormat.LIST_OF_VALUES,
        DataFormat.NUMPY_LIST,
        DataFormat.NUMPY_MATRIX,
        DataFormat.LIST_OF_RECORDS,
        DataFormat.LIST_OF_ROWS,
        DataFormat.COLUMN_VALUE_MAPPING,
    ]:
        if _INDEX_IDENTIFIER not in columns_config:
            columns_config[_INDEX_IDENTIFIER] = {}
        columns_config[_INDEX_IDENTIFIER]["hidden"] = True

    # Rename the first column to "value" for some of the data formats
    if data_format in [
        DataFormat.SET_OF_VALUES,
        DataFormat.TUPLE_OF_VALUES,
        DataFormat.LIST_OF_VALUES,
        DataFormat.NUMPY_LIST,
        DataFormat.KEY_VALUE_DICT,
    ]:
        # Pandas automatically names the first column "0"
        # We rename it to "value" in selected cases to make it more descriptive
        data_df.rename(columns={0: "value"}, inplace=True)


class DataEditorMixin:
    @overload
    def experimental_data_editor(
        self,
        data: EditableData,
        *,
        width: Optional[int] = None,
        height: Optional[int] = None,
        use_container_width: bool = False,
        num_rows: Literal["fixed", "dynamic"] = "fixed",
        disabled: bool = False,
        key: Optional[Key] = None,
        on_change: Optional[WidgetCallback] = None,
        args: Optional[WidgetArgs] = None,
        kwargs: Optional[WidgetKwargs] = None,
    ) -> EditableData:
        pass

    @overload
    def experimental_data_editor(
        self,
        data: Any,
        *,
        width: Optional[int] = None,
        height: Optional[int] = None,
        use_container_width: bool = False,
        num_rows: Literal["fixed", "dynamic"] = "fixed",
        disabled: bool = False,
        key: Optional[Key] = None,
        on_change: Optional[WidgetCallback] = None,
        args: Optional[WidgetArgs] = None,
        kwargs: Optional[WidgetKwargs] = None,
    ) -> pd.DataFrame:
        pass

    @gather_metrics("experimental_data_editor")
    def experimental_data_editor(
        self,
        data: DataTypes,
        *,
        width: Optional[int] = None,
        height: Optional[int] = None,
        use_container_width: bool = False,
        num_rows: Literal["fixed", "dynamic"] = "fixed",
        disabled: bool = False,
        key: Optional[Key] = None,
        on_change: Optional[WidgetCallback] = None,
        args: Optional[WidgetArgs] = None,
        kwargs: Optional[WidgetKwargs] = None,
    ) -> DataTypes:
        """Display a data editor widget.

        Display a data editor widget that allows you to edit DataFrames and
        many other data structures in a table-like UI.

        Parameters
        ----------
        data : pandas.DataFrame, pandas.Styler, pandas.Index, pyarrow.Table, numpy.ndarray, pyspark.sql.DataFrame, snowflake.snowpark.DataFrame, list, set, tuple, dict, or None
            The data to edit in the data editor.

        width : int or None
            Desired width of the data editor expressed in pixels. If None, the width will
            be automatically determined.

        height : int or None
            Desired height of the data editor expressed in pixels. If None, the height will
            be automatically determined.

        use_container_width : bool
            If True, set the data editor width to the width of the parent container.
            This takes precedence over the width argument. Defaults to False.

        num_rows : "fixed" or "dynamic"
            Specifies if the user can add and delete rows in the data editor.
            If "fixed", the user cannot add or delete rows. If "dynamic", the user can
            add and delete rows in the data editor, but column sorting is disabled.
            Defaults to "fixed".

        disabled : bool
            An optional boolean which, if True, disables the data editor and prevents
            any edits. Defaults to False. This argument can only be supplied by keyword.

        key : str
            An optional string to use as the unique key for this widget. If this
            is omitted, a key will be generated for the widget based on its
            content. Multiple widgets of the same type may not share the same
            key.

        on_change : callable
            An optional callback invoked when this data_editor's value changes.

        args : tuple
            An optional tuple of args to pass to the callback.

        kwargs : dict
            An optional dict of kwargs to pass to the callback.

        Returns
        -------
        pd.DataFrame, pd.Styler, pyarrow.Table, np.ndarray, list, set, tuple, or dict.
            The edited data. The edited data is returned in its original data type if
            it corresponds to any of the supported return types. All other data types
            are returned as a ``pd.DataFrame``.

        Examples
        --------
        >>> import streamlit as st
        >>> import pandas as pd
        >>>
        >>> df = pd.DataFrame(
        >>>     [
        >>>        {"command": "st.selectbox", "rating": 4, "is_widget": True},
        >>>        {"command": "st.balloons", "rating": 5, "is_widget": False},
        >>>        {"command": "st.time_input", "rating": 3, "is_widget": True},
        >>>    ]
        >>> )
        >>> edited_df = st.experimental_data_editor(df)
        >>>
        >>> favorite_command = edited_df.loc[edited_df["rating"].idxmax()]["command"]
        >>> st.markdown(f"Your favorite command is **{favorite_command}** 🎈")

        You can also allow the user to add and delete rows by setting `num_rows` to "dynamic":

        >>> import streamlit as st
        >>> import pandas as pd
        >>>
        >>> df = pd.DataFrame(
        >>>     [
        >>>        {"command": "st.selectbox", "rating": 4, "is_widget": True},
        >>>        {"command": "st.balloons", "rating": 5, "is_widget": False},
        >>>        {"command": "st.time_input", "rating": 3, "is_widget": True},
        >>>    ]
        >>> )
        >>> edited_df = st.experimental_data_editor(df, num_rows="dynamic")
        >>>
        >>> favorite_command = edited_df.loc[edited_df["rating"].idxmax()]["command"]
        >>> st.markdown(f"Your favorite command is **{favorite_command}** 🎈")

        """

        columns_config: ColumnConfigMapping = {}

        data_format = type_util.determine_data_format(data)
        if data_format == DataFormat.UNKNOWN:
            raise StreamlitAPIException(
                f"The data type ({type(data).__name__}) or format is not supported by the data editor. "
                "Please convert your data into a Pandas Dataframe or another supported data format."
            )

        # The dataframe should always be a copy of the original data
        # since we will apply edits directly to it.
        data_df = type_util.convert_anything_to_df(data, ensure_copy=True)

        # Check if the index is supported.
        if not (
            type(data_df.index)
            in [
                pd.RangeIndex,
                pd.Index,
            ]
            # We need to check these index types without importing, since they are deprecated
            # and planned to be removed soon.
            or is_type(data_df.index, "pandas.core.indexes.numeric.Int64Index")
            or is_type(data_df.index, "pandas.core.indexes.numeric.Float64Index")
            or is_type(data_df.index, "pandas.core.indexes.numeric.UInt64Index")
        ):
            raise StreamlitAPIException(
                f"The type of the dataframe index - {type(data_df.index).__name__} - is not "
                "yet supported by the data editor."
            )

        _apply_data_specific_configs(columns_config, data_df, data_format)

        # Temporary workaround: We hide range indices if num_rows is dynamic.
        # since the current way of handling this index during editing is a bit confusing.
        if type(data_df.index) is pd.RangeIndex and num_rows == "dynamic":
            if _INDEX_IDENTIFIER not in columns_config:
                columns_config[_INDEX_IDENTIFIER] = {}
            columns_config[_INDEX_IDENTIFIER]["hidden"] = True

        delta_path = self.dg._get_delta_path_str()
        default_uuid = str(hash(delta_path))

        proto = ArrowProto()
        proto.use_container_width = use_container_width
        if width:
            proto.width = width
        if height:
            proto.height = height

        proto.disabled = disabled
        proto.editing_mode = (
            ArrowProto.EditingMode.DYNAMIC
            if num_rows == "dynamic"
            else ArrowProto.EditingMode.FIXED
        )
        proto.form_id = current_form_id(self.dg)

        marshall(proto, data_df, default_uuid)
        _marshall_column_config(proto, columns_config)

        serde = DataEditorSerde()

        widget_state = register_widget(
            "data_editor",
            proto,
            user_key=to_key(key),
            on_change_handler=on_change,
            args=args,
            kwargs=kwargs,
            deserializer=serde.deserialize,
            serializer=serde.serialize,
            ctx=get_script_run_ctx(),
        )

        _apply_dataframe_edits(data_df, widget_state.value)
        self.dg._enqueue("arrow_data_frame", proto)
        return type_util.convert_df_to_data_format(data_df, data_format)

    @property
    def dg(self) -> "DeltaGenerator":
        """Get our DeltaGenerator."""
        return cast("DeltaGenerator", self)<|MERGE_RESOLUTION|>--- conflicted
+++ resolved
@@ -56,18 +56,15 @@
     WidgetKwargs,
     register_widget,
 )
-<<<<<<< HEAD
 from streamlit.type_util import (
     DataFormat,
     DataFrameGenericAlias,
     Key,
+    is_type,
     maybe_convert_datetime_date_edit_df,
     maybe_convert_datetime_time_edit_df,
     to_key,
 )
-=======
-from streamlit.type_util import DataFormat, DataFrameGenericAlias, Key, is_type, to_key
->>>>>>> 1e1b2f67
 
 if TYPE_CHECKING:
     import numpy as np
