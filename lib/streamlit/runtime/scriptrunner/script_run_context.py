# Copyright (c) Streamlit Inc. (2018-2022) Snowflake Inc. (2022-2024)
#
# Licensed under the Apache License, Version 2.0 (the "License");
# you may not use this file except in compliance with the License.
# You may obtain a copy of the License at
#
#     http://www.apache.org/licenses/LICENSE-2.0
#
# Unless required by applicable law or agreed to in writing, software
# distributed under the License is distributed on an "AS IS" BASIS,
# WITHOUT WARRANTIES OR CONDITIONS OF ANY KIND, either express or implied.
# See the License for the specific language governing permissions and
# limitations under the License.

from __future__ import annotations

import collections
import contextvars
import threading
from dataclasses import dataclass, field
<<<<<<< HEAD
from typing import TYPE_CHECKING, Callable, Counter, Dict, List, Optional, Set, Tuple
=======
from typing import Callable, Counter, Dict, Final, Union
>>>>>>> f4502094
from urllib import parse

from typing_extensions import TypeAlias

from streamlit import runtime
from streamlit.errors import StreamlitAPIException
from streamlit.logger import get_logger
from streamlit.proto.ForwardMsg_pb2 import ForwardMsg
from streamlit.proto.PageProfile_pb2 import Command
from streamlit.runtime.scriptrunner.script_requests import ScriptRequests
from streamlit.runtime.state import SafeSessionState
from streamlit.runtime.uploaded_file_manager import UploadedFileManager

<<<<<<< HEAD
if TYPE_CHECKING:
    from streamlit.runtime.fragment import FragmentStorage

LOGGER: Final = get_logger(__name__)
=======
_LOGGER: Final = get_logger(__name__)
>>>>>>> f4502094

UserInfo: TypeAlias = Dict[str, Union[str, None]]


# The dg_stack tracks the currently active DeltaGenerator, and is pushed to when
# a DeltaGenerator is entered via a `with` block. This is implemented as a ContextVar
# so that different threads or async tasks can have their own stacks.
dg_stack: contextvars.ContextVar[
    tuple["streamlit.delta_generator.DeltaGenerator", ...]
] = contextvars.ContextVar("dg_stack", default=tuple())


@dataclass
class ScriptRunContext:
    """A context object that contains data for a "script run" - that is,
    data that's scoped to a single ScriptRunner execution (and therefore also
    scoped to a single connected "session").

    ScriptRunContext is used internally by virtually every `st.foo()` function.
    It is accessed only from the script thread that's created by ScriptRunner,
    or from app-created helper threads that have been "attached" to the
    ScriptRunContext via `add_script_run_ctx`.

    Streamlit code typically retrieves the active ScriptRunContext via the
    `get_script_run_ctx` function.
    """

    session_id: str
    _enqueue: Callable[[ForwardMsg], None]
    query_string: str
    session_state: SafeSessionState
    uploaded_file_mgr: UploadedFileManager
    main_script_path: str
    page_script_hash: str
    user_info: UserInfo
    fragment_storage: "FragmentStorage"

    gather_usage_stats: bool = False
    command_tracking_deactivated: bool = False
    tracked_commands: list[Command] = field(default_factory=list)
    tracked_commands_counter: Counter[str] = field(default_factory=collections.Counter)
    _set_page_config_allowed: bool = True
    _has_script_started: bool = False
<<<<<<< HEAD
    widget_ids_this_run: Set[str] = field(default_factory=set)
    widget_user_keys_this_run: Set[str] = field(default_factory=set)
    form_ids_this_run: Set[str] = field(default_factory=set)
    cursors: Dict[int, "streamlit.cursor.RunningCursor"] = field(default_factory=dict)
    script_requests: Optional[ScriptRequests] = None
    current_fragment_id: Optional[str] = None
=======
    widget_ids_this_run: set[str] = field(default_factory=set)
    widget_user_keys_this_run: set[str] = field(default_factory=set)
    form_ids_this_run: set[str] = field(default_factory=set)
    cursors: dict[int, "streamlit.cursor.RunningCursor"] = field(default_factory=dict)
    script_requests: ScriptRequests | None = None
>>>>>>> f4502094

    # TODO(willhuang1997): Remove this variable when experimental query params are removed
    _experimental_query_params_used = False
    _production_query_params_used = False

    def reset(self, query_string: str = "", page_script_hash: str = "") -> None:
        self.cursors = {}
        self.widget_ids_this_run = set()
        self.widget_user_keys_this_run = set()
        self.form_ids_this_run = set()
        self.query_string = query_string
        self.page_script_hash = page_script_hash
        # Permit set_page_config when the ScriptRunContext is reused on a rerun
        self._set_page_config_allowed = True
        self._has_script_started = False
        self.command_tracking_deactivated: bool = False
        self.tracked_commands = []
        self.tracked_commands_counter = collections.Counter()
        self.current_fragment_id = None

        parsed_query_params = parse.parse_qs(query_string, keep_blank_values=True)
        with self.session_state.query_params() as qp:
            qp.clear_with_no_forward_msg()
            for key, val in parsed_query_params.items():
                if len(val) == 0:
                    qp.set_with_no_forward_msg(key, val="")
                elif len(val) == 1:
                    qp.set_with_no_forward_msg(key, val=val[-1])
                else:
                    qp.set_with_no_forward_msg(key, val)

    def on_script_start(self) -> None:
        self._has_script_started = True

    def enqueue(self, msg: ForwardMsg) -> None:
        """Enqueue a ForwardMsg for this context's session."""
        if msg.HasField("page_config_changed") and not self._set_page_config_allowed:
            raise StreamlitAPIException(
                "`set_page_config()` can only be called once per app page, "
                + "and must be called as the first Streamlit command in your script.\n\n"
                + "For more information refer to the [docs]"
                + "(https://docs.streamlit.io/library/api-reference/utilities/st.set_page_config)."
            )

        # We want to disallow set_page config if one of the following occurs:
        # - set_page_config was called on this message
        # - The script has already started and a different st call occurs (a delta)
        if msg.HasField("page_config_changed") or (
            msg.HasField("delta") and self._has_script_started
        ):
            self._set_page_config_allowed = False

        # Pass the message up to our associated ScriptRunner.
        self._enqueue(msg)

    def ensure_single_query_api_used(self):
        if self._experimental_query_params_used and self._production_query_params_used:
            raise StreamlitAPIException(
                "Using `st.query_params` together with either `st.experimental_get_query_params` "
                + "or `st.experimental_set_query_params` is not supported. Please convert your app "
                + "to only use `st.query_params`"
            )

    def mark_experimental_query_params_used(self):
        self._experimental_query_params_used = True
        self.ensure_single_query_api_used()

    def mark_production_query_params_used(self):
        self._production_query_params_used = True
        self.ensure_single_query_api_used()


SCRIPT_RUN_CONTEXT_ATTR_NAME: Final = "streamlit_script_run_ctx"


def add_script_run_ctx(
    thread: threading.Thread | None = None, ctx: ScriptRunContext | None = None
):
    """Adds the current ScriptRunContext to a newly-created thread.

    This should be called from this thread's parent thread,
    before the new thread starts.

    Parameters
    ----------
    thread : threading.Thread
        The thread to attach the current ScriptRunContext to.
    ctx : ScriptRunContext or None
        The ScriptRunContext to add, or None to use the current thread's
        ScriptRunContext.

    Returns
    -------
    threading.Thread
        The same thread that was passed in, for chaining.

    """
    if thread is None:
        thread = threading.current_thread()
    if ctx is None:
        ctx = get_script_run_ctx()
    if ctx is not None:
        setattr(thread, SCRIPT_RUN_CONTEXT_ATTR_NAME, ctx)
    return thread


def get_script_run_ctx(suppress_warning: bool = False) -> ScriptRunContext | None:
    """
    Parameters
    ----------
    suppress_warning : bool
        If True, don't log a warning if there's no ScriptRunContext.
    Returns
    -------
    ScriptRunContext | None
        The current thread's ScriptRunContext, or None if it doesn't have one.

    """
    thread = threading.current_thread()
    ctx: ScriptRunContext | None = getattr(thread, SCRIPT_RUN_CONTEXT_ATTR_NAME, None)
    if ctx is None and runtime.exists() and not suppress_warning:
        # Only warn about a missing ScriptRunContext if suppress_warning is False, and
        # we were started via `streamlit run`. Otherwise, the user is likely running a
        # script "bare", and doesn't need to be warned about streamlit
        # bits that are irrelevant when not connected to a session.
        _LOGGER.warning("Thread '%s': missing ScriptRunContext", thread.name)

    return ctx


# Needed to avoid circular dependencies while running tests.
import streamlit<|MERGE_RESOLUTION|>--- conflicted
+++ resolved
@@ -18,11 +18,7 @@
 import contextvars
 import threading
 from dataclasses import dataclass, field
-<<<<<<< HEAD
-from typing import TYPE_CHECKING, Callable, Counter, Dict, List, Optional, Set, Tuple
-=======
-from typing import Callable, Counter, Dict, Final, Union
->>>>>>> f4502094
+from typing import TYPE_CHECKING, Callable, Counter, Dict, Final, Union
 from urllib import parse
 
 from typing_extensions import TypeAlias
@@ -36,14 +32,10 @@
 from streamlit.runtime.state import SafeSessionState
 from streamlit.runtime.uploaded_file_manager import UploadedFileManager
 
-<<<<<<< HEAD
 if TYPE_CHECKING:
     from streamlit.runtime.fragment import FragmentStorage
 
-LOGGER: Final = get_logger(__name__)
-=======
 _LOGGER: Final = get_logger(__name__)
->>>>>>> f4502094
 
 UserInfo: TypeAlias = Dict[str, Union[str, None]]
 
@@ -87,20 +79,12 @@
     tracked_commands_counter: Counter[str] = field(default_factory=collections.Counter)
     _set_page_config_allowed: bool = True
     _has_script_started: bool = False
-<<<<<<< HEAD
-    widget_ids_this_run: Set[str] = field(default_factory=set)
-    widget_user_keys_this_run: Set[str] = field(default_factory=set)
-    form_ids_this_run: Set[str] = field(default_factory=set)
-    cursors: Dict[int, "streamlit.cursor.RunningCursor"] = field(default_factory=dict)
-    script_requests: Optional[ScriptRequests] = None
-    current_fragment_id: Optional[str] = None
-=======
     widget_ids_this_run: set[str] = field(default_factory=set)
     widget_user_keys_this_run: set[str] = field(default_factory=set)
     form_ids_this_run: set[str] = field(default_factory=set)
     cursors: dict[int, "streamlit.cursor.RunningCursor"] = field(default_factory=dict)
     script_requests: ScriptRequests | None = None
->>>>>>> f4502094
+    current_fragment_id: str | None = None
 
     # TODO(willhuang1997): Remove this variable when experimental query params are removed
     _experimental_query_params_used = False
