--- conflicted
+++ resolved
@@ -20,11 +20,7 @@
 import threading
 import types
 from datetime import timedelta
-<<<<<<< HEAD
-from typing import Any, Callable, Final, List, TypeVar, cast, overload
-=======
 from typing import Any, Callable, Final, TypeVar, cast, overload
->>>>>>> 5a6c331a
 
 from typing_extensions import TypeAlias
 
@@ -523,7 +519,7 @@
             return result
 
     @gather_metrics("_cache_resource_object")
-    def write_result(self, key: str, value: Any, messages: List[MsgData]) -> None:
+    def write_result(self, key: str, value: Any, messages: list[MsgData]) -> None:
         """Write a value and associated messages to the cache."""
         ctx = get_script_run_ctx()
         if ctx is None:
