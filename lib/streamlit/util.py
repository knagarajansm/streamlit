--- conflicted
+++ resolved
@@ -23,11 +23,9 @@
 import os
 import subprocess
 import sys
-<<<<<<< HEAD
-from typing import Any, Callable, Dict, Final, Iterable, List, Mapping, Set, TypeVar
-=======
 from typing import (
     Any,
+    Callable,
     Dict,
     Generic,
     Iterable,
@@ -36,12 +34,10 @@
     Optional,
     Set,
     TypeVar,
-    Union,
 )
 
 from cachetools import TTLCache
 from typing_extensions import Final
->>>>>>> d81bd6b2
 
 from streamlit import env_util
 
