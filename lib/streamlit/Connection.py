# -*- coding: future_fstrings -*-

"""A Report Object which exposes a print method which can be used to
write objects out to a wbpage."""

# Python 2/3 compatibility
from __future__ import print_function, division, unicode_literals, absolute_import
from streamlit.compatibility import setup_2_3_shims
setup_2_3_shims(globals())

import base58
import os
import sys
import threading
import time
import traceback
import urllib
import uuid

from functools import wraps

from tornado import gen
from tornado.ioloop import IOLoop
from tornado.websocket import websocket_connect

from streamlit.util import get_local_id
from streamlit import config
from streamlit.DeltaGenerator import DeltaGenerator
from streamlit.ReportQueue import ReportQueue
from streamlit.streamlit_msg_proto import new_report_msg
from streamlit import protobuf

from streamlit.logger import get_logger
LOGGER = get_logger()

def _assert_singleton(method):
    """Asserts that this method is called on the singleton instance of
    Connection."""
    @wraps(method)
    def inner(self, *args, **kwargs):
        assert self == Connection._connection, \
            f'Can only call {method.__name__}() on the singleton Connection.'
        return method(self, *args, **kwargs)
    return inner

'''
def _assert_singleton_async(method):
    """Asserts that this coroutine is called on the singleton instance of
    Connection."""
    async def inner(self, *args, **kwargs):
        assert self == Connection._connection, \
            f'Can only call {method.__name__}() on the singleton Connection.'
        return await method(self, *args, **kwargs)
    inner.__name__ = method.__name__
    inner.__doc__ = method.__doc__
    return inner
'''

class Connection(object):
    """This encapsulates a single connection the to the server for a single
    report."""

    # This is the singleton connection object.
    _connection = None

    # This is the class through which we can add elements to the Report
    def __init__(self):
        """
        Creates a new connection to the server.
        """
        # Create an ID for this Report
        self._report_id = base58.b58encode(uuid.uuid4().bytes).decode("utf-8")

        # Create a name for this report.
        self._name = self._create_name()
        LOGGER.debug(f'Created a connection with name "{self._name}"')

        # This is the event loop to talk with the proxy.
        self._loop = IOLoop(make_current=False)
        LOGGER.debug(f'Created io loop {self._loop}.')

        # This ReportQueue stores deltas until they're ready to be transmitted
        # over the websocket.
        #
        # VERY IMPORTANT: The key to understanding local threading in Streamlit
        # is that self._queue acts like a thread-safe channel for data (in this
        # case deltas) from the main thread (e.g. st.write()) to the proxy
        # connection thread (e.g. flush_queue()). To ensure the thread-safety of
        # this channel, ALL methods called on this ReportQueue must happen in a
        # coroutine executed on self._loop. For example, the ReportQueue is
        # filled by calling _enqueue_delta which schedules a callback on
        # self._loop. The ReportQueue is drained in _transmit_through_websocket
        # which also runs on self._loop. Directly manipulating self._queue
        # from other threads could cause rare, subtle race conditions!
        self._queue = ReportQueue()

        # Will stay open until the main thread closes. Then gets set to false to
        # cleanly close down the connection. Like self._queue, this variable
        # is only ever accessed
        self._is_open = True

        # Needed for very short lived scripts that terminate before the
        # proxy is even started.
        self._connected_to_proxy_once = False

        # This is the class through which we can add elements to the Report
        self._delta_generator = DeltaGenerator(self._enqueue_delta)

    @classmethod
    def get_connection(cls):
        """Returns the singleton Connection object, instantiating one if
        necessary."""
        # Instantiate the singleton connection if necessary.
        if cls._connection == None:
            LOGGER.debug('No connection. Registering one.')

            # Create the new connection.
            Connection().register()

        # Now that we're sure to have a connection, return it.
        return cls._connection

    def register(self):
        """Sets up this connection to be the singelton connection."""
        # Establish this connection and connect to the proxy server.
        assert type(self)._connection == None, \
            'Cannot register two connections'
        Connection._connection = self
        self._connect_to_proxy()

        # Override the default exception handler.
        original_excepthook = sys.excepthook
        def streamlit_excepthook(exc_type, exc_value, exc_tb):
            self.get_delta_generator().exception(exc_value, exc_tb)
            original_excepthook(exc_type, exc_value, exc_tb)
        sys.excepthook = streamlit_excepthook

        # When the current thread closes, then close down the connection.
        current_thread = threading.current_thread()
        def cleanup_on_exit():
            LOGGER.debug('Cleanup thread waiting for main thread to end.')
            current_thread.join()
<<<<<<< HEAD
            LOGGER.debug('Cleanup thread waiting for main thread to end.')
            # TODO(armando): Fix with something that checks if the proxy
            #                ran once and only sleep if we're waiting
            #                for the proxy to startup.  https://trello.com/c/1WECpDht
            LOGGER.debug('Sleeping 5 seconds in case the local script ran very quickly.')
            time.sleep(5)
=======
            if not self._connected_to_proxy_once:
                LOGGER.debug('Local script started and exited too fast before proxy started')
                LOGGER.debug('Waiting for proxy to start once and receive deletas before exiting.')
                while not self._connected_to_proxy_once:
                    time.sleep(1)
>>>>>>> 312dfe5b
            LOGGER.debug('Main thread ended. Restoring excepthook.')
            sys.excepthook = original_excepthook
            self._loop.add_callback(setattr, self, '_is_open', False)
            LOGGER.debug('Submitted callback to stop the connection thread.')
        cleanup_thread = threading.Thread(target=cleanup_on_exit)
        cleanup_thread.daemon = False
        cleanup_thread.start()

    @_assert_singleton
    def unregister(self):
        """Removes this connection from being the singleton connection."""
        Connection._connection = None

    @_assert_singleton
    def get_delta_generator(self):
        """Returns the DeltaGenerator for this report. This is the object
        that allows you to dispatch toplevel deltas to the Report, e.g.
        adding new elements."""
        return self._delta_generator

    def _create_name(self):
        """Creates a name for this report."""
        name = ''
        if len(sys.argv) >= 2 and sys.argv[0] == '-m':
            name = sys.argv[1]
        elif len(sys.argv) >= 1:
            name = os.path.split(sys.argv[0])[1]
            if name.endswith('.py'):
                name = name[:-3]
            if name == '__main__' and len(sys.argv) >= 2:
                name = sys.argv[1]

        if name == '':
            name = str(self._report_id)
        return name

    @_assert_singleton
    def _enqueue_delta(self, delta):
        """Enqueues the given delta for transmission to the server."""
        def queue_the_delta():
            self._queue(delta)
        self._loop.add_callback(queue_the_delta)

    @_assert_singleton
    def _connect_to_proxy(self):
        """Opens a connection to the server in a separate thread. Returns
        the event loop for that thread."""
        def connection_thread():
            self._loop.make_current()
            LOGGER.debug(f'Running proxy on loop {IOLoop.current()}.')
            self._loop.run_sync(self._attempt_connection)
            self._loop.close()
            self.unregister()
            LOGGER.debug('Exit.. (deltas remaining = %s)' % len(self._queue._deltas))
        connection_thread = threading.Thread(target=connection_thread)
        connection_thread.daemon = False
        connection_thread.start()

    @_assert_singleton
    @gen.coroutine
    def _attempt_connection(self):
        """Tries to establish a connection to the proxy (launching the
        proxy if necessary). Then, pumps deltas through the connection."""
        # Create a connection URI.
        server = config.get_option('proxy.server')
        port = config.get_option('proxy.port')
        local_id = get_local_id()
        report_name = urllib.parse.quote_plus(self._name)
        uri = f'ws://{server}:{port}/new/{local_id}/{report_name}'

        LOGGER.debug(f'First attempt to connect to proxy at {uri}.')
        try:
            ws = yield websocket_connect(uri)
            self._connected_to_proxy_once = True
            yield self._transmit_through_websocket(ws)
            return
        except IOError:
            LOGGER.info(f'First connection to {uri} failed.')

        LOGGER.info('Starting the proxy manually.')
        yield self._launch_proxy()

        LOGGER.debug(f'Second attempt to connect to proxy at {uri}.')
        try:
            ws = yield websocket_connect(uri)
            self._connected_to_proxy_once = True
            yield self._transmit_through_websocket(ws)
        except IOError:
            raise ProxyConnectionError(uri)

    @_assert_singleton
    @gen.coroutine
    def _launch_proxy(self):
        """Launches the proxy server."""
        wait_for_proxy_secs = config.get_option('local.waitForProxySecs')
        os.system('python -m streamlit.proxy &')
        LOGGER.debug('Sleeping %f seconds while waiting Proxy to start', wait_for_proxy_secs)
        yield gen.sleep(wait_for_proxy_secs)

    @_assert_singleton
    @gen.coroutine
    def _transmit_through_websocket(self, ws):
        """Sends queue data across the websocket as it becomes available."""
        # Send the header information across.
        yield new_report_msg(self._report_id,
            os.getcwd(), ['python'] + sys.argv, ws)
        LOGGER.debug('Just sent a new_report_msg with: ' + str(sys.argv))

        # Send other information across.
        throttle_secs = config.get_option('local.throttleSecs')
        LOGGER.debug(f'Websocket Transmit ws = {ws}')
        LOGGER.debug(f'Websocket Transmit queue = {self._queue}')
        while self._is_open:
            yield self._queue.flush_queue(ws)
            yield gen.sleep(throttle_secs)
        LOGGER.debug('Connection closing. Flushing queue for the last time.')
        yield self._queue.flush_queue(ws)
        LOGGER.debug('Finished flusing the queue writing=%s' % ws.stream.writing())
        yield ws.close()
        LOGGER.debug('Closed the connection object.')

class ProxyConnectionError(Exception):
    def __init__(self, uri):
        msg = f'Unable to connect to proxy at {uri}.'
        super(ProxyConnectionError, self).__init__(msg)

if __name__ == '__main__':
    c = Connection().get_connection()
    queue = Connection()._queue
    _id = 0
    LOGGER.debug(queue)
    while True:
        delta = protobuf.Delta()
        delta.id = _id
        delta.new_element.text.format = protobuf.Text.MARKDOWN
        delta.new_element.text.body = '{}'.format(
            time.time())
        queue(delta)
        _id += 1

        time.sleep(5)<|MERGE_RESOLUTION|>--- conflicted
+++ resolved
@@ -140,20 +140,11 @@
         def cleanup_on_exit():
             LOGGER.debug('Cleanup thread waiting for main thread to end.')
             current_thread.join()
-<<<<<<< HEAD
-            LOGGER.debug('Cleanup thread waiting for main thread to end.')
-            # TODO(armando): Fix with something that checks if the proxy
-            #                ran once and only sleep if we're waiting
-            #                for the proxy to startup.  https://trello.com/c/1WECpDht
-            LOGGER.debug('Sleeping 5 seconds in case the local script ran very quickly.')
-            time.sleep(5)
-=======
             if not self._connected_to_proxy_once:
                 LOGGER.debug('Local script started and exited too fast before proxy started')
                 LOGGER.debug('Waiting for proxy to start once and receive deletas before exiting.')
                 while not self._connected_to_proxy_once:
                     time.sleep(1)
->>>>>>> 312dfe5b
             LOGGER.debug('Main thread ended. Restoring excepthook.')
             sys.excepthook = original_excepthook
             self._loop.add_callback(setattr, self, '_is_open', False)
