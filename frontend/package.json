{
  "name": "streamlit-browser",
<<<<<<< HEAD
  "version": "1.12.2",
=======
  "version": "1.12.1",
>>>>>>> 218652fe
  "private": true,
  "homepage": "./",
  "scripts": {
    "analyze": "source-map-explorer 'build/static/js/*.js'",
    "start": "./scripts/preload-bokeh.sh && env NODE_OPTIONS=--max_old_space_size=8192 ESLINT_NO_DEV_ERRORS=true craco start",
    "build": "./scripts/preload-bokeh.sh && env NODE_OPTIONS=--max_old_space_size=8192 GENERATE_SOURCEMAP=false craco build",
    "test": "./scripts/preload-bokeh.sh && env NODE_OPTIONS=--max_old_space_size=8192 craco test --env=./jsdom-polyfill-env.js",
    "test:coverage": "./scripts/preload-bokeh.sh && env NODE_OPTIONS=--max_old_space_size=8192 craco test --env=./jsdom-polyfill-env.js --coverage --watchAll false --watch false ./",
    "cy:open": "unset NODE_OPTIONS && cypress open --env devicePixelRatio=1",
    "cy:run": "unset NODE_OPTIONS && cypress run",
    "cy:run-flaky": "yarn cy:run --config integrationFolder=../e2e_flaky/specs",
    "typecheck": "tsc --noEmit",
    "lint": "eslint --ext .js --ext .jsx --ext .ts --ext .tsx --max-warnings 0 src"
  },
  "jest": {
    "resetMocks": false,
    "snapshotSerializers": [
      "enzyme-to-json/serializer"
    ],
    "coverageReporters": [
      "text",
      "html"
    ]
  },
  "dependencies": {
    "@emotion-icons/emotion-icon": "^4.1.0",
    "@emotion-icons/material-outlined": "^3.14.0",
    "@emotion-icons/material-rounded": "^3.14.0",
    "@emotion-icons/open-iconic": "^3.14.0",
    "@emotion/babel-plugin": "^11.7.2",
    "@emotion/is-prop-valid": "^1.1.2",
    "@emotion/react": "^11.8.2",
    "@emotion/serialize": "^1.0.2",
    "@emotion/styled": "^11.8.1",
    "@glideapps/glide-data-grid": "5.0.0",
    "@glideapps/glide-data-grid-cells": "5.0.0",
    "@glideapps/glide-data-grid-source": "5.0.0",
    "@loaders.gl/core": "^2.2.8",
    "@loaders.gl/csv": "^2.2.8",
    "@loaders.gl/gltf": "^2.2.8",
    "apache-arrow": "^8.0.0",
    "axios": "^0.21.4",
    "baseui": "9.116.3",
    "camelcase": "^6.2.0",
    "classnames": "^2.3.1",
    "clipboard": "^2.0.8",
    "color2k": "^1.1.0",
    "copy-to-clipboard": "^3.3.1",
    "cypress-circleci-reporter": "^0.1.2",
    "d3": "^5.16.0",
    "d3-graphviz": "^2.6.1",
    "decamelize": "^4.0.0",
    "deck.gl": "^8.2.5",
    "dompurify": "^2.2.8",
    "fzy.js": "^0.4.1",
    "hoist-non-react-statics": "^3.3.2",
    "humanize-string": "^2.1.0",
    "immer": "^9.0.6",
    "immutable": "^4.0.0-rc.12",
    "jest-fetch-mock": "^3.0.3",
    "json5": "^2.2.0",
    "katex": "^0.13.24",
    "lodash": "^4.17.21",
    "mapbox-gl": "^1.11.1",
    "moment": "^2.29.4",
    "moment-duration-format": "^2.3.2",
    "moment-timezone": "^0.5.33",
    "node-emoji": "^1.10.0",
    "numbro": "^2.3.1",
    "plotly.js": "^2.8.3",
    "prismjs": "^1.27.0",
    "protobufjs": "^6.11.2",
    "query-string": "^6.13.1",
    "re-resizable": "^6.9.9",
    "react": "^17.0.2",
    "react-color": "^2.18.1",
    "react-debounce-render": "^7.0.0",
    "react-device-detect": "^2.1.2",
    "react-dom": "^17.0.2",
    "react-dropzone": "^11.2.0",
    "react-feather": "^2.0.8",
    "react-google-login": "^5.1.21",
    "react-hotkeys": "^1.1.4",
    "react-html-parser": "^2.0.2",
    "react-json-view": "^1.19.1",
    "react-map-gl": "^5.2.7",
    "react-markdown": "^6.0.3",
    "react-plotly.js": "^2.4.0",
    "react-syntax-highlighter": "^15.4.5",
    "react-transition-group": "^4.4.1",
    "react-virtualized": "^9.21.2",
    "react-webcam": "^6.0.0",
    "react-window": "^1.8.5",
    "rehype-katex": "^5.0.0",
    "rehype-raw": "^5.1.0",
    "remark-emoji": "^2.2.0",
    "remark-gfm": "^1.0.0",
    "remark-math": "^4.0.0",
    "sass": "^1.43.4",
    "sprintf-js": "^1.1.2",
    "styletron-engine-atomic": "^1.4.6",
    "styletron-react": "^5.2.6",
    "typed-signals": "^2.2.0",
    "vega": "^5.17.3",
    "vega-embed": "^6.10.0",
    "vega-lite": "^5.2.0",
    "xxhashjs": "^0.2.2",
    "enzyme": "^3.11.0",
    "@testing-library/react": "^11.2.7"
  },
  "devDependencies": {
    "@craco/craco": "^6.1.2",
    "@deck.gl/json": "^8.2.5",
    "@emotion/jest": "^11.7.1",
    "@testing-library/dom": "^7.31.0",
    "@testing-library/react-hooks": "^7.0.2",
    "@testing-library/user-event": "^13.1.9",
    "@types/d3": "^5.7.2",
    "@types/d3-graphviz": "^2.6.3",
    "@types/dom-mediacapture-record": "^1.0.7",
    "@types/dompurify": "^2.2.2",
    "@types/enzyme": "^3.10.8",
    "@types/fetch-mock": "^7.3.2",
    "@types/hoist-non-react-statics": "^3.3.1",
    "@types/jest": "^26.0.19",
    "@types/katex": "^0.10.2",
    "@types/lodash": "^4.14.179",
    "@types/moment-duration-format": "^2.2.2",
    "@types/node": "^14.14.16",
    "@types/node-emoji": "^1.8.1",
    "@types/numeral": "^0.0.26",
    "@types/plotly.js": "^1.50.16",
    "@types/prismjs": "^1.16.1",
    "@types/react": "^17.0.7",
    "@types/react-color": "^3.0.4",
    "@types/react-copy-to-clipboard": "^4.3.0",
    "@types/react-dom": "^17.0.5",
    "@types/react-html-parser": "^2.0.1",
    "@types/react-map-gl": "^5.2.6",
    "@types/react-plotly.js": "^2.2.4",
    "@types/react-syntax-highlighter": "^13.5.2",
    "@types/react-transition-group": "^4.4.1",
    "@types/react-virtualized": "^9.21.11",
    "@types/react-window": "^1.8.3",
    "@types/sprintf-js": "^1.1.2",
    "@types/styletron-engine-atomic": "^1.1.0",
    "@types/styletron-react": "^5.0.2",
    "@types/styletron-standard": "^2.0.1",
    "@types/xxhashjs": "^0.2.2",
    "@typescript-eslint/eslint-plugin": "^5.20.0",
    "@typescript-eslint/parser": "^5.20.0",
    "@wojtekmaj/enzyme-adapter-react-17": "^0.4.1",
    "axios-mock-adapter": "^1.18.2",
    "babel-plugin-emotion": "^11.0.0",
    "cypress": "^6.3.0",
    "cypress-file-upload": "^4.1.1",
    "cypress-image-snapshot": "^3.1.1",
    "enzyme-to-json": "^3.6.1",
    "eslint-config-airbnb-typescript": "^9.0.0",
    "eslint-config-prettier": "^6.11.0",
    "eslint-plugin-import": "^2.22.0",
    "eslint-plugin-prettier": "^3.1.4",
    "eslint-plugin-react": "^7.29.4",
    "fetch-mock": "^9.11.0",
    "hard-source-webpack-plugin": "^0.13.1",
    "jest-canvas-mock": "^2.2.0",
    "jest-websocket-mock": "^2.2.0",
    "marked": "^4.0.12",
    "mock-socket": "^9.0.3",
    "prettier": "^1.18.2",
    "prop-types": "^15.7.2",
    "react-responsive-carousel": "^3.2.23",
    "react-scripts": "4.0.3",
    "source-map-explorer": "^2.4.2",
    "start-server-and-test": "^1.11.2",
    "timezone-mock": "^1.1.1",
    "typescript": "^4.6.3"
  },
  "resolutions": {
    "@types/react": "17.0.7",
    "axios": "^0.21.1",
    "bl": "^2.2.1",
    "browserslist": "^4.16.5",
    "dot-prop": "^4.2.1",
    "elliptic": "^6.5.4",
    "esm": "^3.1.0",
    "glob-parent": "^5.1.2",
    "handlebars": "^4.4.5",
    "https-proxy-agent": "^2.2.4",
    "immer": "^9.0.6",
    "ini": "^1.3.6",
    "is-svg": "^4.2.2",
    "jquery": "^3.5.1",
    "kind-of": "^6.0.3",
    "node-notifier": "^8.0.1",
    "nth-check": "^2.0.1",
    "minimist": "^0.2.1",
    "serialize-javascript": "^3.1.0",
    "set-value": "^4.0.1",
    "ssri": "^8.0.1",
    "static-eval": "^2.0.5",
    "tar": "^6.1.9",
    "trim": "^0.0.3",
    "trim-newlines": "^3.0.1",
    "websocket-extensions": "^0.1.4",
    "ws": "^7.4.6",
    "y18n": "^4.0.1"
  },
  "browserslist": [
    ">0.2%",
    "not dead",
    "not ie <= 11",
    "not op_mini all"
  ]
}<|MERGE_RESOLUTION|>--- conflicted
+++ resolved
@@ -1,10 +1,6 @@
 {
   "name": "streamlit-browser",
-<<<<<<< HEAD
   "version": "1.12.2",
-=======
-  "version": "1.12.1",
->>>>>>> 218652fe
   "private": true,
   "homepage": "./",
   "scripts": {
