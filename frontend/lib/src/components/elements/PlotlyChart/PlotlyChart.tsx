/**
 * Copyright (c) Streamlit Inc. (2018-2022) Snowflake Inc. (2022-2024)
 *
 * Licensed under the Apache License, Version 2.0 (the "License");
 * you may not use this file except in compliance with the License.
 * You may obtain a copy of the License at
 *
 *     http://www.apache.org/licenses/LICENSE-2.0
 *
 * Unless required by applicable law or agreed to in writing, software
 * distributed under the License is distributed on an "AS IS" BASIS,
 * WITHOUT WARRANTIES OR CONDITIONS OF ANY KIND, either express or implied.
 * See the License for the specific language governing permissions and
 * limitations under the License.
 */

<<<<<<< HEAD
import React, {
  ReactElement,
  useLayoutEffect,
  useState,
  useCallback,
} from "react"
=======
import React, { ReactElement, useState, useCallback } from "react"
>>>>>>> 613e1edd
import { useTheme } from "@emotion/react"
import { EmotionTheme } from "@streamlit/lib/src/theme"
import {
  Figure as FigureProto,
  PlotlyChart as PlotlyChartProto,
} from "@streamlit/lib/src/proto"
import { withFullScreenWrapper } from "@streamlit/lib/src/components/shared/FullScreenWrapper"
import Plot from "react-plotly.js"
import {
  applyStreamlitTheme,
  layoutWithThemeDefaults,
  replaceTemporaryColors,
} from "./CustomTheme"
import { PlotRelayoutEvent, PlotSelectionEvent } from "plotly.js"
import { WidgetStateManager } from "@streamlit/lib/src/WidgetStateManager"
import { keysToSnakeCase } from "@streamlit/lib/src/util/utils"

export interface PlotlyChartProps {
  width: number
  element: PlotlyChartProto
  height: number | undefined
  widgetMgr: WidgetStateManager
}

export interface PlotlyIFrameProps {
  width: number
  height: number | undefined
  url: string
}

// Copied and Pasted from Plotly type def
export interface SelectionRange {
  x: number[]
  y: number[]
}

export interface Selection extends SelectionRange {
  xref: string
  yref: string
}

export const DEFAULT_HEIGHT = 450
const SELECTIONS_KEY = "selections"
<<<<<<< HEAD
const RELAYOUT_KEY = "relayout"
=======
>>>>>>> 613e1edd

function isFullScreen(height: number | undefined): boolean {
  return !!height
}

export function parseLassoPath(pathData: string): SelectionRange {
  if (pathData === "") {
    return {
      x: [],
      y: [],
    }
  }
  const points = pathData.replace("M", "").replace("Z", "").split("L")

  const x: number[] = []
  const y: number[] = []

  points.forEach(point => {
    const [xVal, yVal] = point.split(",").map(Number)
    x.push(xVal)
    y.push(yVal)
  })

  return { x, y }
}

export function parseBoxSelection(selection: any): SelectionRange {
  const hasRequiredFields =
    "x0" in selection &&
    "x1" in selection &&
    "y0" in selection &&
    "y1" in selection

  if (!hasRequiredFields) {
    return { x: [], y: [] }
  }

  const x: number[] = [selection.x0, selection.x1]
  const y: number[] = [selection.y0, selection.y1]
  return { x, y }
}

/** Render an iframed Plotly chart from a URL */
function renderIFrame({
  url,
  width,
  height: propHeight,
}: PlotlyIFrameProps): ReactElement {
  const height = propHeight || DEFAULT_HEIGHT
  return (
    <iframe
      title="Plotly"
      src={url}
      style={{ width, height, colorScheme: "normal" }}
    />
  )
}

/** Render a Plotly chart from a FigureProto */
function PlotlyFigure({
  element,
  width,
  height,
  widgetMgr,
}: PlotlyChartProps): ReactElement {
  const figure = element.figure as FigureProto

  const [config] = useState(JSON.parse(figure.config))

  const theme: EmotionTheme = useTheme()
  const getInitialValue = useCallback((): any => {
<<<<<<< HEAD
    let spec = JSON.parse(
=======
    const spec = JSON.parse(
>>>>>>> 613e1edd
      replaceTemporaryColors(figure.spec, theme, element.theme)
    )
    const storedValue = widgetMgr.getJsonValue(element)

    if (storedValue === "{}") {
      spec.data.forEach((trace: any) => {
        trace.selectedpoints = undefined
      })
      spec.layout.selections = undefined
    }

    // we store serialized json in widgetStateManager when resetting so need to check an empty dictionary string
    if (storedValue !== undefined && storedValue !== "{}") {
      const parsedStoreValue = JSON.parse(storedValue.toString())
      // check if there is a selection
      if (parsedStoreValue.select) {
        const { data, selections } = widgetMgr.getExtraWidgetInfo(
          element,
          SELECTIONS_KEY
        )
        spec.data = data
        spec.layout.selections = selections

        const hasSelectedPoints: boolean = spec.data.some(
          (trace: any) =>
            "selectedpoints" in trace && trace.selectedpoints.length > 0
        )
        if (hasSelectedPoints) {
          // make all other points opaque
          spec.data.forEach((trace: any) => {
            if (!trace.selectedpoints) {
              trace.selectedpoints = []
            }
          })
        }
<<<<<<< HEAD
      }
    }
    let zoom = widgetMgr.getExtraWidgetInfo(element, RELAYOUT_KEY)
    if (zoom && zoom[RELAYOUT_KEY]) {
      if (zoom[RELAYOUT_KEY]["xaxis.range[0]"]) {
        spec.layout.xaxis.range = [
          zoom[RELAYOUT_KEY]["xaxis.range[0]"],
          zoom[RELAYOUT_KEY]["xaxis.range[1]"],
        ]
        spec.layout.yaxis.range = [
          zoom[RELAYOUT_KEY]["yaxis.range[0]"],
          zoom[RELAYOUT_KEY]["yaxis.range[1]"],
        ]
      } else if (zoom[RELAYOUT_KEY]["xaxis.autorange"]) {
        spec.layout.xaxis.autorange = true
        spec.layout.yaxis.autorange = true
=======
>>>>>>> 613e1edd
      }
      console.log(zoom[RELAYOUT_KEY])
    }
    return spec
<<<<<<< HEAD
  }, [])
=======
  }, [element, figure.spec, theme, widgetMgr])
>>>>>>> 613e1edd

  const spec = getInitialValue()

  const [initialHeight] = useState(spec.layout.height)
  const [initialWidth] = useState(spec.layout.width)

<<<<<<< HEAD
  useLayoutEffect(() => {
    if (isFullScreen(height)) {
      spec.layout.width = width
      spec.layout.height = height
    } else if (element.useContainerWidth) {
      spec.layout.width = width
      if (!isFullScreen(height) && height !== initialHeight) {
        spec.layout.height = initialHeight
      }
    } else {
      spec.layout.width = initialWidth
      spec.layout.height = initialHeight
    }
    if (element.theme === "streamlit") {
      applyStreamlitTheme(spec, theme)
    } else {
      // Apply minor theming improvements to work better with Streamlit
      spec.layout = layoutWithThemeDefaults(spec.layout, theme)
    }
    if (element.isSelectEnabled) {
      spec.layout.clickmode = "event+select"
      spec.layout.hovermode = "closest"
    }
  }, [
    height,
    width,
    element.useContainerWidth,
    spec,
    initialWidth,
    initialHeight,
    element.theme,
    theme,
    element.isSelectEnabled,
  ])
=======
  if (isFullScreen(height)) {
    spec.layout.width = width
    spec.layout.height = height
  } else if (element.useContainerWidth) {
    spec.layout.width = width
    if (!isFullScreen(height) && height !== initialHeight) {
      spec.layout.height = initialHeight
    }
  } else {
    spec.layout.width = initialWidth
    spec.layout.height = initialHeight
  }
  if (element.isSelectEnabled) {
    spec.layout.clickmode = "event+select"
    spec.layout.hovermode = "closest"
  }
  if (element.theme === "streamlit") {
    applyStreamlitTheme(spec, theme)
  } else {
    // Apply minor theming improvements to work better with Streamlit
    spec.layout = layoutWithThemeDefaults(spec.layout, theme)
  }
>>>>>>> 613e1edd

  const handleSelect = (event: PlotSelectionEvent): void => {
    const returnValue: any = { select: {} }
    const { data } = spec
    const pointIndices: number[] = []
    const selectedBoxes: Selection[] = []
    const selectedLassos: Selection[] = []
    const selectedPoints: Array<any> = []

    event.points.forEach(function (point: any) {
      selectedPoints.push({
        ...point,
        legendgroup: point.data.legendgroup
          ? point.data.legendgroup
          : undefined,
        data: undefined,
        fullData: undefined,
      })
      pointIndices.push(point.pointIndex)

      // build graph representation to retain state
      if (
        data[point.curveNumber] &&
        !data[point.curveNumber].selectedpoints.includes(point.pointIndex)
      ) {
        data[point.curveNumber].selectedpoints.push(point.pointIndex)
      } else {
        data[point.curveNumber].selectedpoints = [point.pointIndex]
      }
    })

    returnValue.select.points = selectedPoints

    // point_indices to replicate pythonic return value
    returnValue.select.point_indices = pointIndices

    // event.selections doesn't show up in the PlotSelectionEvent
    // @ts-expect-error
    if (event.selections) {
      // @ts-expect-error
      event.selections.forEach((selection: any) => {
        // box selection
        if (selection.type === "rect") {
          const xAndy = parseBoxSelection(selection)
          const returnSelection: Selection = {
            xref: selection.xref,
            yref: selection.yref,
            x: xAndy.x,
            y: xAndy.y,
          }
          selectedBoxes.push(returnSelection)
        }
        // lasso selection
        if (selection.type === "path") {
          const xAndy = parseLassoPath(selection.path)
          const returnSelection: Selection = {
            xref: selection.xref,
            yref: selection.yref,
            x: xAndy.x,
            y: xAndy.y,
          }
          selectedLassos.push(returnSelection)
        }
      })

      widgetMgr.setExtraWidgetInfo(element, SELECTIONS_KEY, {
        data: data,
        // @ts-expect-error
        selections: event.selections,
      })
    }

    returnValue.select.box = selectedBoxes
    returnValue.select.lasso = selectedLassos
    returnValue.select.points = returnValue.select.points.map((point: any) =>
      keysToSnakeCase(point)
    )
    widgetMgr.setJsonValue(element, returnValue, { fromUi: true })
  }

  const { data, layout, frames } = spec

  const reset = React.useCallback((): void => {
    widgetMgr.setExtraWidgetInfo(element, SELECTIONS_KEY, {})
    widgetMgr.setJsonValue(element, {}, { fromUi: true })
  }, [])

  const handleRelayout = (event: PlotRelayoutEvent): void => {
    const storedEvent = widgetMgr.getExtraWidgetInfo(element, RELAYOUT_KEY)

    if (event["xaxis.range[0]"] || event["xaxis.autorange"]) {
      widgetMgr.setExtraWidgetInfo(element, RELAYOUT_KEY, {
        relayout: event,
      })
    } else {
      widgetMgr.setExtraWidgetInfo(element, RELAYOUT_KEY, {
        relayout: storedEvent[RELAYOUT_KEY],
      })
    }
<<<<<<< HEAD
=======
    widgetMgr.setExtraWidgetInfo(element, SELECTIONS_KEY, {})
    widgetMgr.setJsonValue(element, {}, { fromUi: true })
>>>>>>> 613e1edd
  }

  return (
    <Plot
      key={isFullScreen(height) ? "fullscreen" : "original"}
      className="stPlotlyChart"
      divId={element.id}
      data={data}
      layout={layout}
      config={config}
      frames={frames}
      onSelected={element.isSelectEnabled ? handleSelect : () => {}}
      onDoubleClick={element.isSelectEnabled ? reset : () => {}}
      onDeselect={element.isSelectEnabled ? reset : () => {}}
      onRelayout={element.isSelectEnabled ? handleRelayout : () => {}}
    />
  )
}

export function PlotlyChart({
  width,
  element,
  height,
  widgetMgr,
}: PlotlyChartProps): ReactElement {
  switch (element.chart) {
    case "url":
      return renderIFrame({
        url: element.url as string,
        height,
        width,
      })
    case "figure":
      return (
        <PlotlyFigure
          width={width}
          element={element}
          height={height}
          widgetMgr={widgetMgr}
        />
      )
    default:
      throw new Error(`Unrecognized PlotlyChart type: ${element.chart}`)
  }
}

export default withFullScreenWrapper(PlotlyChart)<|MERGE_RESOLUTION|>--- conflicted
+++ resolved
@@ -14,16 +14,7 @@
  * limitations under the License.
  */
 
-<<<<<<< HEAD
-import React, {
-  ReactElement,
-  useLayoutEffect,
-  useState,
-  useCallback,
-} from "react"
-=======
 import React, { ReactElement, useState, useCallback } from "react"
->>>>>>> 613e1edd
 import { useTheme } from "@emotion/react"
 import { EmotionTheme } from "@streamlit/lib/src/theme"
 import {
@@ -67,10 +58,7 @@
 
 export const DEFAULT_HEIGHT = 450
 const SELECTIONS_KEY = "selections"
-<<<<<<< HEAD
 const RELAYOUT_KEY = "relayout"
-=======
->>>>>>> 613e1edd
 
 function isFullScreen(height: number | undefined): boolean {
   return !!height
@@ -142,11 +130,7 @@
 
   const theme: EmotionTheme = useTheme()
   const getInitialValue = useCallback((): any => {
-<<<<<<< HEAD
-    let spec = JSON.parse(
-=======
     const spec = JSON.parse(
->>>>>>> 613e1edd
       replaceTemporaryColors(figure.spec, theme, element.theme)
     )
     const storedValue = widgetMgr.getJsonValue(element)
@@ -182,10 +166,9 @@
             }
           })
         }
-<<<<<<< HEAD
       }
     }
-    let zoom = widgetMgr.getExtraWidgetInfo(element, RELAYOUT_KEY)
+    const zoom = widgetMgr.getExtraWidgetInfo(element, RELAYOUT_KEY)
     if (zoom && zoom[RELAYOUT_KEY]) {
       if (zoom[RELAYOUT_KEY]["xaxis.range[0]"]) {
         spec.layout.xaxis.range = [
@@ -199,59 +182,16 @@
       } else if (zoom[RELAYOUT_KEY]["xaxis.autorange"]) {
         spec.layout.xaxis.autorange = true
         spec.layout.yaxis.autorange = true
-=======
->>>>>>> 613e1edd
       }
-      console.log(zoom[RELAYOUT_KEY])
     }
     return spec
-<<<<<<< HEAD
-  }, [])
-=======
   }, [element, figure.spec, theme, widgetMgr])
->>>>>>> 613e1edd
 
   const spec = getInitialValue()
 
   const [initialHeight] = useState(spec.layout.height)
   const [initialWidth] = useState(spec.layout.width)
 
-<<<<<<< HEAD
-  useLayoutEffect(() => {
-    if (isFullScreen(height)) {
-      spec.layout.width = width
-      spec.layout.height = height
-    } else if (element.useContainerWidth) {
-      spec.layout.width = width
-      if (!isFullScreen(height) && height !== initialHeight) {
-        spec.layout.height = initialHeight
-      }
-    } else {
-      spec.layout.width = initialWidth
-      spec.layout.height = initialHeight
-    }
-    if (element.theme === "streamlit") {
-      applyStreamlitTheme(spec, theme)
-    } else {
-      // Apply minor theming improvements to work better with Streamlit
-      spec.layout = layoutWithThemeDefaults(spec.layout, theme)
-    }
-    if (element.isSelectEnabled) {
-      spec.layout.clickmode = "event+select"
-      spec.layout.hovermode = "closest"
-    }
-  }, [
-    height,
-    width,
-    element.useContainerWidth,
-    spec,
-    initialWidth,
-    initialHeight,
-    element.theme,
-    theme,
-    element.isSelectEnabled,
-  ])
-=======
   if (isFullScreen(height)) {
     spec.layout.width = width
     spec.layout.height = height
@@ -274,7 +214,6 @@
     // Apply minor theming improvements to work better with Streamlit
     spec.layout = layoutWithThemeDefaults(spec.layout, theme)
   }
->>>>>>> 613e1edd
 
   const handleSelect = (event: PlotSelectionEvent): void => {
     const returnValue: any = { select: {} }
@@ -357,10 +296,23 @@
 
   const { data, layout, frames } = spec
 
-  const reset = React.useCallback((): void => {
+  const reset = (): void => {
+    const spec = JSON.parse(
+      replaceTemporaryColors(figure.spec, theme, element.theme)
+    )
+    if (element.theme === "streamlit") {
+      applyStreamlitTheme(spec, theme)
+    } else {
+      // Apply minor theming improvements to work better with Streamlit
+      spec.layout = layoutWithThemeDefaults(spec.layout, theme)
+    }
+    if (element.isSelectEnabled) {
+      spec.layout.clickmode = "event+select"
+      spec.layout.hovermode = "closest"
+    }
     widgetMgr.setExtraWidgetInfo(element, SELECTIONS_KEY, {})
     widgetMgr.setJsonValue(element, {}, { fromUi: true })
-  }, [])
+  }
 
   const handleRelayout = (event: PlotRelayoutEvent): void => {
     const storedEvent = widgetMgr.getExtraWidgetInfo(element, RELAYOUT_KEY)
@@ -374,11 +326,6 @@
         relayout: storedEvent[RELAYOUT_KEY],
       })
     }
-<<<<<<< HEAD
-=======
-    widgetMgr.setExtraWidgetInfo(element, SELECTIONS_KEY, {})
-    widgetMgr.setJsonValue(element, {}, { fromUi: true })
->>>>>>> 613e1edd
   }
 
   return (
