--- conflicted
+++ resolved
@@ -22,11 +22,8 @@
   useState,
 } from "react"
 
-<<<<<<< HEAD
 import axios from "axios"
 
-=======
->>>>>>> 619d9e48
 import { useTheme } from "@emotion/react"
 import { Send } from "@emotion-icons/material-rounded"
 import { Textarea as UITextArea } from "baseui/textarea"
