--- conflicted
+++ resolved
@@ -1,10 +1,6 @@
 {
   "name": "@streamlit/lib",
-<<<<<<< HEAD
   "version": "1.27.2",
-=======
-  "version": "1.27.1",
->>>>>>> cafea21c
   "private": true,
   "license": "Apache-2.0",
   "main": "dist/index.js",
